# Set console encoding to UTF-8 for special characters (emojis)
$OutputEncoding = [System.Text.Encoding]::UTF8
[Console]::OutputEncoding = [System.Text.Encoding]::UTF8

# --- Configuration ---
# Function to load settings from config.json
function Load-Config {
    $configPath = Join-Path -Path $PSScriptRoot -ChildPath "config.json"
    if (Test-Path $configPath) {
        try {
            $config = Get-Content -Path $configPath -Raw | ConvertFrom-Json

            # --- Config Migration/Defaults ---
            # This ensures that if the script is updated but the user has an old config file,
            # the script will not fail and will use default values for new settings.
            if (-not $config.PSObject.Properties.Name.Contains('Performance')) {
                $config | Add-Member -MemberType NoteProperty -Name 'Performance' -Value @{ MaxConcurrentJobs = 0 }
            }
            if (-not $config.Performance.PSObject.Properties.Name.Contains('MaxConcurrentJobs')) {
                $config.Performance | Add-Member -MemberType NoteProperty -Name 'MaxConcurrentJobs' -Value 0
            }
            if (-not $config.PSObject.Properties.Name.Contains('UI')) {
                $config | Add-Member -MemberType NoteProperty -Name 'UI' -Value @{ ShowBanner = $true }
            }
            if (-not $config.UI.PSObject.Properties.Name.Contains('ShowBanner')) {
                $config.UI | Add-Member -MemberType NoteProperty -Name 'ShowBanner' -Value $true
            }
            # --- End Config Migration ---

            # Handle auto-detection of MaxConcurrentJobs
            if ($config.Performance.MaxConcurrentJobs -le 0) {
                # Auto-set: leaves one core free, with a max cap of 8.
                $detectedJobs = [System.Math]::Min([int](((Get-CimInstance Win32_Processor).NumberOfLogicalProcessors) - 1), 8)
                $config.Performance.MaxConcurrentJobs = if ($detectedJobs -lt 1) { 1 } else { $detectedJobs }
            }
            return $config
        } catch {
            Write-Host "Error reading or parsing config.json. $($_.Exception.Message)" -ForegroundColor Red
            # Fallback to default settings if config is corrupted
            return Get-DefaultConfig
        }
    } else {
        # If the file doesn't exist, create it with default values
        Write-Host "config.json not found. Creating a default configuration file." -ForegroundColor Yellow
        $defaultConfig = Get-DefaultConfig
        # Auto-set MaxConcurrentJobs for the default config as well
        $detectedJobs = [System.Math]::Min([int](((Get-CimInstance Win32_Processor).NumberOfLogicalProcessors) - 1), 8)
        $defaultConfig.Performance.MaxConcurrentJobs = if ($detectedJobs -lt 1) { 1 } else { $detectedJobs }

        $defaultConfig | ConvertTo-Json -Depth 5 | Set-Content -Path $configPath -Encoding UTF8
        return $defaultConfig
    }
}

# Function to get the default configuration settings
function Get-DefaultConfig {
    return [PSCustomObject]@{
        FFmpegSettings = @{
<<<<<<< HEAD
            DownloadUrl = 'https://www.gyan.dev/ffmpeg/builds/ffmpeg-git-full.7z'
            CustomCommand = 'ffmpeg -v error -i "{filePath}" -f null -'
            Examples_CustomCommands = @{
                NVIDIA_GPU = 'ffmpeg -hwaccel cuda -i "{filePath}" -f null -'
                AMD_GPU = 'ffmpeg -hwaccel amf -i "{filePath}" -f null -'
                Intel_GPU = 'ffmpeg -hwaccel qsv -i "{filePath}" -f null -'
            }
        }
        SevenZipUrl = 'https://www.7-zip.org/a/7z2301-extra.zip'
=======
            DownloadUrl = "https://www.gyan.dev/ffmpeg/builds/ffmpeg-git-full.7z"
            CustomCommand = "ffmpeg -v error -i \"{filePath}\" -f null -"
            Examples_CustomCommands = @{
                NVIDIA_GPU = "ffmpeg -hwaccel cuda -i \"{filePath}\" -f null -"
                AMD_GPU = "ffmpeg -hwaccel amf -i \"{filePath}\" -f null -"
                Intel_GPU = "ffmpeg -hwaccel qsv -i \"{filePath}\" -f null -"
            }
        }
        SevenZipUrl = "https://www.7-zip.org/a/7z2301-extra.zip"
>>>>>>> c7e20eb8
        Performance = @{
            MaxConcurrentJobs = 0 # 0 means auto-detect
        }
        Language = "en"
        CorruptedFileAction = @{
            Action = "Delete" # "Delete" or "Move"
            MovePath = "_CorruptedFiles"
        }
        DuplicateFileCheck = @{
            Enabled = $false
        }
        VideoExtensions = @(
            ".mkv", ".mp4", ".avi", ".mov",
            ".wmv", ".flv", ".webm"
        )
        UI = @{
            ShowBanner = $true
        }
    }
}

# Load the configuration
$config = Load-Config

# --- Language & Localization ---
# Function to load language strings from a .json file
function Load-Language {
    param($langCode)
    $langFilePath = Join-Path -Path $PSScriptRoot -ChildPath "$langCode.json"
    # Default to English if the specified language file doesn't exist
    if (-not (Test-Path $langFilePath)) {
        Write-Host "Language file '$langCode.json' not found. Falling back to English." -ForegroundColor Yellow
        $langCode = "en"
        $langFilePath = Join-Path -Path $PSScriptRoot -ChildPath "en.json"
    }
    # If even en.json is missing, exit
    if (-not (Test-Path $langFilePath)) {
        Write-Host "FATAL: Default language file 'en.json' is missing. The script cannot continue." -ForegroundColor Red
        Read-Host "Press Enter to exit."
        exit
    }
    try {
        return Get-Content -Path $langFilePath -Raw | ConvertFrom-Json
    } catch {
        Write-Host "FATAL: Error reading or parsing '$($langFilePath)'. $($_.Exception.Message)" -ForegroundColor Red
        Read-Host "Press Enter to exit."
        exit
    }
}

# Load the language strings based on config
$lang = Load-Language -langCode $config.Language

# Function to get a localized string
function Get-String {
    param(
        [Parameter(Mandatory=$true)]
        [string]$Key,
        [object[]]$FormatArgs
    )
    $template = $lang.$Key
    if ($null -ne $template) {
        if ($FormatArgs) {
            return [string]::Format($template, $FormatArgs)
        } else {
            return $template
        }
    } else {
        # Fallback for missing keys
        return "[$Key NOT FOUND]"
    }
}

# --- Global Variables ---
$corruptedFiles = @()
$deletedFiles = @()
$movedFiles = @()
$duplicateFiles = @{}
$logBuffer = [System.Collections.Generic.List[string]]::new()

# --- Functions ---

# Function to show the script banner
function Show-Banner {
    if ($config.UI.ShowBanner) {
        $bannerInfo = @{
            Name = "Video File Integrity Checker"
            Version = "2.0"
            ReleaseDate = "2023-10-27"
            Link = "https://github.com/your-username/your-repo"
        }
        Write-Host "================================================================"
        Write-Host ((Get-String -Key 'banner_name' -FormatArgs $bannerInfo.Name))
        Write-Host ((Get-String -Key 'banner_version' -FormatArgs $bannerInfo.Version))
        Write-Host ((Get-String -Key 'banner_release_date' -FormatArgs $bannerInfo.ReleaseDate))
        Write-Host ((Get-String -Key 'banner_link' -FormatArgs $bannerInfo.Link))
        Write-Host "================================================================"
        Write-Host ""
    }
}

# Function to find duplicate files based on their hash
function Find-DuplicateFiles {
    param(
        [Parameter(Mandatory=$true)]
        [System.Array]$Files
    )
    Write-Host (Get-String -Key 'starting_duplicate_check') -ForegroundColor Cyan
    $hashes = @{}
    $checkedCount = 0
    $totalCount = $Files.Count

    foreach ($file in $Files) {
        $checkedCount++
        Write-Progress -Activity (Get-String -Key 'starting_duplicate_check') -Status ("{0} / {1}" -f $checkedCount, $totalCount) -PercentComplete (($checkedCount / $totalCount) * 100)

        try {
            $hash = (Get-FileHash -Path $file.FullName -Algorithm SHA256 -ErrorAction Stop).Hash
            if ($hashes.ContainsKey($hash)) {
                $hashes[$hash] += $file.FullName
            } else {
                $hashes[$hash] = @($file.FullName)
            }
        } catch {
            Write-Host "`nWarning: Could not calculate hash for '$($file.FullName)'. Error: $($_.Exception.Message)" -ForegroundColor Yellow
            Write-Log "WARN: Could not calculate hash for '$($file.FullName)'. Error: $($_.Exception.Message)"
        }
    }
    Write-Progress -Activity (Get-String -Key 'starting_duplicate_check') -Completed

    # Filter for actual duplicates (more than one file per hash)
    $duplicateSets = $hashes.GetEnumerator() | Where-Object { $_.Value.Count -gt 1 }

    # Store duplicates in the global variable for reporting
    if ($duplicateSets) {
        foreach ($set in $duplicateSets) {
            $script:duplicateFiles[$set.Name] = $set.Value
        }
    }

    Write-Host (Get-String -Key 'duplicate_check_complete' -FormatArgs $script:duplicateFiles.Keys.Count) -ForegroundColor Green
    Write-Host ""
}

# Function to write logs to a file (stores in memory first)
function Write-Log {
    param(
        [Parameter(Mandatory=$true)]
        [string]$Message
    )
    $timestamp = Get-Date -Format "yyyy-MM-dd HH:mm:ss"
    $logBuffer.Add("[$timestamp] $Message")
}

# Function to write all logs from the buffer to the file
function Write-AllLogs {
    $logFilePath = Join-Path -Path $PSScriptRoot -ChildPath "script_log.txt"
    # Overwrite the file with the full buffer content
    Set-Content -Path $logFilePath -Value ($logBuffer -join "`n") -Encoding UTF8
}

# Function to check if FFmpeg is installed
function Test-FFmpeg {
    Write-Host (Get-String -Key 'checking_ffmpeg')
    try {
        # Attempts to find the 'ffmpeg' command
        Get-Command ffmpeg.exe -ErrorAction Stop | Out-Null
        Write-Host (Get-String -Key 'ffmpeg_installed') -ForegroundColor Green
        return $true
    } catch {
        Write-Host (Get-String -Key 'ffmpeg_not_found') -ForegroundColor Yellow
        return $false
    }
}

# Function to install and configure FFmpeg
function Install-FFmpeg {
    Write-Host ""
    if (Test-UserConfirmation -Prompt (Get-String -Key 'prompt_install_ffmpeg')) {
        Write-Log "INFO: User agreed to install FFmpeg."
        Write-Host (Get-String -Key 'starting_ffmpeg_install') -ForegroundColor Cyan

        try {
            $downloadUrl = $config.FFmpegSettings.DownloadUrl
            $tempDir = Join-Path -Path $env:TEMP -ChildPath "ffmpeg_install"
            $zipFile = Join-Path -Path $tempDir -ChildPath "ffmpeg.7z"

            # --- Check and install 7-Zip if necessary ---
            $sevenZipExePath = $null
            try {
                $sevenZipExePath = (Get-Command 7z.exe -ErrorAction Stop).Path
                Write-Log "INFO: 7-Zip is already installed. Using the existing version."
            } catch {
                Write-Host (Get-String -Key '7zip_not_found') -ForegroundColor Yellow
                if (Test-UserConfirmation -Prompt (Get-String -Key 'prompt_install_7zip')) {
                    Write-Log "INFO: User agreed to install portable 7-Zip."
                    $sevenZipDownloadUrl = $config.SevenZipUrl
                    $sevenZipZipFile = Join-Path -Path $tempDir -ChildPath "7z.zip"

                    Write-Host (Get-String -Key 'downloading_7zip')
                    Invoke-WebRequest -Uri $sevenZipDownloadUrl -OutFile $sevenZipZipFile -ErrorAction Stop

                    # Use PowerShell's built-in Expand-Archive for .zip files.
                    Expand-Archive -Path $sevenZipZipFile -DestinationPath $tempDir -Force

                    # Search for the 7-Zip standalone executable ('7za.exe') in the extracted files.
                    $sevenZipExePath = (Get-ChildItem -Path $tempDir -Recurse -Filter "7za.exe").FullName | Select-Object -First 1

                    if (-not ($sevenZipExePath -and (Test-Path $sevenZipExePath))) {
                        throw (Get-String -Key '7zip_exe_not_found')
                    }
                } else {
                    Write-Host (Get-String -Key 'installation_cancelled') -ForegroundColor Yellow
                    return $false
                }
            }

            # Create the temporary folder
            if (-not (Test-Path $tempDir)) {
                New-Item -Path $tempDir -ItemType Directory -ErrorAction Stop | Out-Null
            }

            Write-Host (Get-String -Key 'downloading_ffmpeg' -FormatArgs $downloadUrl)
            Invoke-WebRequest -Uri $downloadUrl -OutFile $zipFile -ErrorAction Stop

            Write-Host (Get-String -Key 'extracting_ffmpeg')
            & $sevenZipExePath x "$zipFile" "-o$tempDir" -y | Out-Null

            # Find the 'bin' folder after extraction
            $extractedDir = Get-ChildItem -Path $tempDir -Directory | Where-Object { $_.Name -like "ffmpeg*" }
            $binPath = Join-Path -Path $extractedDir.FullName -ChildPath "bin"

            if (Test-Path $binPath) {
                Write-Host (Get-String -Key 'updating_path')
                # Get the current value of the user's PATH variable
                $currentPath = [Environment]::GetEnvironmentVariable('Path', 'User')
                # Check if the path is not already present to avoid duplicates
                if ($currentPath -notlike "*$binPath*") {
                    $newPath = "$binPath;$currentPath"
                    [Environment]::SetEnvironmentVariable('Path', $newPath, 'User')
                    Write-Host (Get-String -Key 'installation_complete') -ForegroundColor Green
                    Write-Host (Get-String -Key 'restart_powershell') -ForegroundColor Yellow
                    Write-Log "SUCCESS: FFmpeg was installed and the PATH was updated."
                } else {
                    Write-Host (Get-String -Key 'ffmpeg_path_already_in_path') -ForegroundColor Yellow
                }
            } else {
                Write-Host (Get-String -Key 'error_bin_folder_not_found') -ForegroundColor Red
                Write-Log "ERROR: Installation failed. The 'bin' folder was not found."
                exit
            }
            return $true
        } catch {
            Write-Host (Get-String -Key 'error_ffmpeg_install' -FormatArgs $_.Exception.Message) -ForegroundColor Red
            Write-Log "ERROR: FFmpeg installation failed. $($_.Exception.Message)"
            return $false
        }
    } else {
        Write-Host (Get-String -Key 'ffmpeg_install_cancelled') -ForegroundColor Yellow
        Write-Log "INFO: Installation cancelled. The script has ended."
        return $false
    }
}

# Function to truncate a path if it's too long
function Truncate-Path {
    param(
        [Parameter(Mandatory=$true)]
        [string]$Path,
        [int]$MaxLength
    )

    if ($Path.Length -gt $MaxLength) {
        $startLength = [int]($MaxLength / 2) - 2 # Start size, -2 for the ...
        $endLength = $MaxLength - $startLength - 3 # End size, -3 for the ... and the space

        $start = $Path.Substring(0, $startLength)
        $end = $Path.Substring($Path.Length - $endLength)

        return "$start...$end"
    }

    return $Path
}

# Function to get a confirmation from the user (Y/N)
function Test-UserConfirmation {
    param(
        [Parameter(Mandatory=$true)]
        [string]$Prompt
    )
    while ($true) {
        $choice = Read-Host -Prompt $Prompt
        if ($choice -match '^(y|o|yes|oui)$') {
            return $true
        }
        if ($choice -match '^(n|no|non)$') {
            return $false
        }
        Write-Host (Get-String -Key 'invalid_input_yn') -ForegroundColor Yellow
    }
}

# Function to open a folder selection window
function Select-Folder {
    # Load the System.Windows.Forms assembly to use the dialog box
    Add-Type -AssemblyName System.Windows.Forms

    $dialog = New-Object System.Windows.Forms.FolderBrowserDialog
    $dialog.Description = (Get-String -Key 'select_folder_title')
    $dialog.ShowNewFolderButton = $true

    $result = $dialog.ShowDialog()

    if ($result -eq [System.Windows.Forms.DialogResult]::OK) {
        return $dialog.SelectedPath
    } else {
        return $null
    }
}

# --- Main Script ---

# --- Interruption handling block (Ctrl+C) and global error handler ---
trap {
    # This block runs if the user presses Ctrl+C or an error occurs
    Write-Host "`n$((Get-String -Key 'stopping_tasks'))" -ForegroundColor Red
    $jobs | Stop-Job -Force -ErrorAction SilentlyContinue
    $jobs | Wait-Job | Out-Null
    $jobs | Remove-Job
    Write-AllLogs
    # Restore default console colors
    $host.ui.rawui.backgroundcolor = "Black"
    $host.ui.rawui.foregroundcolor = "White"
    Write-Host (Get-String -Key 'tasks_stopped') -ForegroundColor Cyan
    exit
}
# --- End of interruption and error handling block ---

# --- Main Script ---
Show-Banner

# Step 0: Check for existing FFmpeg processes
Write-Host (Get-String -Key 'checking_ffmpeg_processes') -ForegroundColor White
$ffmpegProcesses = Get-Process -Name "ffmpeg" -ErrorAction SilentlyContinue
if ($ffmpegProcesses) {
    Write-Host (Get-String -Key 'ffmpeg_processes_found' -FormatArgs $ffmpegProcesses.Count) -ForegroundColor Yellow
    if (Test-UserConfirmation -Prompt (Get-String -Key 'prompt_stop_processes')) {
        Write-Host (Get-String -Key 'stopping_ffmpeg_processes') -ForegroundColor Cyan
        Stop-Process -Name "ffmpeg" -Force -ErrorAction SilentlyContinue
        Write-Host (Get-String -Key 'processes_stopped') -ForegroundColor Green
        Write-Log "INFO: User chose to stop running FFmpeg processes."
    } else {
        Write-Host (Get-String -Key 'manual_close_ffmpeg') -ForegroundColor Red
        Write-Host (Get-String -Key 'press_any_key_to_exit')
        Write-Log "INFO: User chose not to stop processes. Exiting script."
        Read-Host -Prompt (Get-String -Key 'press_any_key_to_exit')
        exit
    }
} else {
    Write-Host (Get-String -Key 'no_ffmpeg_processes_found') -ForegroundColor Green
}
Write-Host ""


# Step 1: Check and install FFmpeg if necessary
if (-not (Test-FFmpeg)) {
    if (-not (Install-FFmpeg)) {
        exit
    }
}
Write-Host ""

# Step 2: Ask the user for the path via a selection window
Write-Host (Get-String -Key 'folder_select_window_prompt')
$folderPath = Select-Folder
Write-Host ("{0} {1}" -f (Get-String -Key 'selected_folder'), $folderPath)

# Check if a path was selected
if ([string]::IsNullOrEmpty($folderPath)) {
    Write-Host (Get-String -Key 'selection_cancelled') -ForegroundColor Yellow
    Write-Log "INFO: User cancelled the selection. The script has ended."
    exit
}

# Check if the path exists (less likely with the dialog box)
if (-not (Test-Path -Path $folderPath)) {
    Write-Host (Get-String -Key 'error_path_not_exist' -FormatArgs $folderPath) -ForegroundColor Red
    Write-Log "ERROR: The path '$folderPath' does not exist."
    exit
}

# Step 3: Get the list of video files
$videoFiles = Get-ChildItem -Path $folderPath -File -Recurse | Where-Object {
    $_.Extension -in $config.VideoExtensions
}

Write-Log "INFO: $($videoFiles.Count) video files were detected for analysis."

if ($videoFiles.Count -eq 0) {
    Write-Host (Get-String -Key 'no_video_files_found') -ForegroundColor Yellow
    Write-Log "INFO: No video files found. The script has ended."
    exit
}

# Step 3.5: Optional - Find duplicate files
if ($config.DuplicateFileCheck.Enabled) {
    Find-DuplicateFiles -Files $videoFiles
}

# Step 4: Parallel analysis with dynamic CPU usage control and enhanced UI
Clear-Host # Clear the window for a clean start
Write-Host (Get-String -Key 'analysis_in_progress')
Write-Log "INFO: Starting parallel analysis via jobs."

# Set console colors for a better visual experience
$host.ui.rawui.backgroundcolor = "DarkBlue"
$host.ui.rawui.foregroundcolor = "White"
Clear-Host

# Get the maximum number of concurrent jobs from the config
$maxConcurrentJobs = $config.Performance.MaxConcurrentJobs

# Array to store ongoing jobs and recently completed files
$jobs = @()
$recentlyAnalyzedFiles = [System.Collections.Generic.Queue[object]]::new(10)
$jobsCompleted = 0
$filesToAnalyze = [System.Collections.Generic.Queue[object]]$videoFiles
$totalFiles = $videoFiles.Count
$consoleWidth = $Host.UI.RawUI.WindowSize.Width
$progressLine = 2
$headerLine = 0
$listStartLine = 4
$listCount = 10
$spinner = @('|', '/', '-', '\')
$spinnerIndex = 0

# Initial UI setup
Write-Host (Get-String -Key 'analyzing_files' -FormatArgs $totalFiles)
Write-Host ""
Write-Host "------------------------------------------------"
Write-Host (Get-String -Key 'recently_analyzed_files')

# Main loop
while ($jobsCompleted -lt $totalFiles) {
    # --- Graceful cancellation ---
    if ($Host.UI.RawUI.KeyAvailable -and ($Host.UI.RawUI.ReadKey("NoEcho,IncludeKeyDown").Character -eq 'q')) {
        Write-Host "`n$((Get-String -Key 'q_pressed_to_cancel'))" -ForegroundColor Yellow
        break
    }

    # Start new jobs if the number of running jobs is less than the maximum
    while (($jobs | Where-Object { $_.State -eq 'Running' }).Count -lt $maxConcurrentJobs -and $filesToAnalyze.Count -gt 0) {
        $file = $filesToAnalyze.Dequeue()
        $jobs += Start-Job -ScriptBlock {
            param($filePath, $ffmpegCommand)

            # Build the command by replacing the placeholder
            $commandToRun = $ffmpegCommand.Replace("{filePath}", $filePath)

            # Start the check with FFmpeg
            # We use Invoke-Expression to handle complex commands with arguments
            $result = Invoke-Expression -Command "$commandToRun 2>&1"
            $isCorrupted = (-not [string]::IsNullOrWhiteSpace($result))

            # Return the results
            [PSCustomObject]@{
                FullName = $filePath
                IsCorrupted = $isCorrupted
                FFmpegOutput = $result
            }
        } -ArgumentList @($file.FullName, $config.FFmpegSettings.CustomCommand)
    }

    # Check for completed jobs
    $completedJobs = $jobs | Where-Object { $_.State -eq 'Completed' }

    if ($completedJobs) {
        foreach ($job in $completedJobs) {
            $jobsCompleted++

            $result = Receive-Job -Job $job -Keep

            # Add result to the recent files queue, keeping the size capped
            if ($recentlyAnalyzedFiles.Count -ge $listCount) {
                $recentlyAnalyzedFiles.Dequeue()
            }
            $recentlyAnalyzedFiles.Enqueue($result)

            # Write to log
            if ($result.IsCorrupted) {
                $corruptedFiles += $result.FullName
                Write-Log "CORRUPTED: The file '$($result.FullName)' appears to be corrupted. Error: $($result.FFmpegOutput)"
            }
            else {
                Write-Log "OK: The file '$($result.FullName)' is valid."
            }
        }

        # Remove the completed jobs from the main list and clean them up from memory
        $jobs = $jobs | Where-Object { $_.State -ne 'Completed' }
        $completedJobs | Remove-Job
    }

    # --- UI Refresh Section without flickering ---
    # Update console width for responsive UI
    $consoleWidth = $Host.UI.RawUI.WindowSize.Width

    # Update progress bar
    $progressPercentage = ($jobsCompleted / $totalFiles) * 100
    $progressText = (Get-String -Key 'progress_text' -FormatArgs ([math]::Round($progressPercentage, 2)), $jobsCompleted, $totalFiles)

    # Update spinner
    $spinnerIndex = ($spinnerIndex + 1) % $spinner.Count
    $spinnerChar = $spinner[$spinnerIndex]

    [System.Console]::SetCursorPosition(0, $progressLine)
    [System.Console]::Write($progressText + $spinnerChar + (" " * ($consoleWidth - $progressText.Length - 1)))

    # Update the list of recently analyzed files
    $i = 0
    $recentlyAnalyzedFiles | ForEach-Object {
        $statusText = if ($_.IsCorrupted) { (Get-String -Key 'status_corrupted') } else { (Get-String -Key 'status_not_corrupted') }
        $foregroundColor = if ($_.IsCorrupted) { "Red" } else { "Green" }

        $truncatedPath = Truncate-Path -Path $_.FullName -MaxLength ($consoleWidth - ($statusText.Length + 2))
        $output = "$statusText $truncatedPath"

        [System.Console]::SetCursorPosition(0, $listStartLine + $i)
        $host.ui.rawui.foregroundcolor = $foregroundColor
        [System.Console]::Write($output + (" " * ($consoleWidth - $output.Length)))
        $i++
    }
    # Restore default color for other text
    $host.ui.rawui.foregroundcolor = "White"
    # --- End UI Refresh Section ---

    # Short pause to avoid overwhelming the processor
    Start-Sleep -Milliseconds 100
}

# Clean up jobs after execution
Remove-Job -Job $jobs

# Write all logs from buffer to file
Write-AllLogs

# Restore default console colors
$host.ui.rawui.backgroundcolor = "Black"
$host.ui.rawui.foregroundcolor = "White"
Clear-Host

# Step 5: Final summary and interactive actions
Write-Host ""
Write-Host (Get-String -Key 'analysis_summary')
Write-Host ("{0} {1}" -f (Get-String -Key 'files_analyzed'), $totalFiles)
Write-Host ("{0} {1}" -f (Get-String -Key 'corrupted_files_detected'), $corruptedFiles.Count)

# Interactive actions for corrupted files
if ($corruptedFiles.Count -gt 0) {
    Write-Host ""
    Write-Host (Get-String -Key 'list_of_corrupted_files') -ForegroundColor Red
    $corruptedFiles | ForEach-Object { Write-Host " - $_" }

    Write-Host ""
    $action = $config.CorruptedFileAction.Action
    $confirmationPrompt = ""
    if ($action -eq "Delete") {
        $confirmationPrompt = (Get-String -Key 'prompt_delete_files' -FormatArgs $corruptedFiles.Count)
        Write-Host (Get-String -Key 'warning_irreversible') -ForegroundColor Yellow
    } elseif ($action -eq "Move") {
        $movePath = $config.CorruptedFileAction.MovePath
        # Ensure the move path is absolute
        if (-not ([System.IO.Path]::IsPathRooted($movePath))) {
            $movePath = Join-Path -Path $PSScriptRoot -ChildPath $movePath
        }
        $confirmationPrompt = (Get-String -Key 'prompt_move_files' -FormatArgs $corruptedFiles.Count, $movePath)
        Write-Host (Get-String -Key 'action_move') -ForegroundColor Cyan
    }

    $fileActions = @{}
    if ($confirmationPrompt -and (Test-UserConfirmation -Prompt $confirmationPrompt)) {
        # Create quarantine directory if it doesn't exist
        if ($action -eq "Move") {
            $movePath = $config.CorruptedFileAction.MovePath
            if (-not ([System.IO.Path]::IsPathRooted($movePath))) {
                $movePath = Join-Path -Path $PSScriptRoot -ChildPath $movePath
            }
            if (-not (Test-Path -Path $movePath)) {
                New-Item -Path $movePath -ItemType Directory -Force | Out-Null
            }
        }

        foreach ($file in $corruptedFiles) {
            try {
                if ($action -eq "Delete") {
                    Write-Host (Get-String -Key 'deleting_file' -FormatArgs $file) -ForegroundColor Cyan
                    Remove-Item -Path $file -Recurse -Force -ErrorAction Stop
                    $deletedFiles += $file
                    $fileActions[$file] = (Get-String -Key 'status_deleted')
                    Write-Log "SUCCESS: '$file' was permanently deleted."
                } elseif ($action -eq "Move") {
                    $fileName = Split-Path -Path $file -Leaf
                    $destination = Join-Path -Path $movePath -ChildPath $fileName
                    Write-Host (Get-String -Key 'moving_file' -FormatArgs $file, $destination) -ForegroundColor Cyan
                    Move-Item -Path $file -Destination $destination -Force -ErrorAction Stop
                    $movedFiles += $file
                    $fileActions[$file] = (Get-String -Key 'status_moved')
                    Write-Log "SUCCESS: '$file' was moved to '$destination'."
                }
            } catch {
                $errorMessage = (Get-String -Key 'error_actioning_file' -FormatArgs $action.ToLower(), $file, $_.Exception.Message)
                $fileActions[$file] = (Get-String -Key 'status_failed_to_action' -FormatArgs $action)
                Write-Host $errorMessage -ForegroundColor Red
                Write-Log "ERROR: $errorMessage"
            }
        }
        Write-Log "INFO: User chose to $action files. Summary: $($deletedFiles.Count + $movedFiles.Count) of $($corruptedFiles.Count) corrupted files were actioned."

    } else {
        Write-Host (Get-String -Key 'action_cancelled') -ForegroundColor Cyan
        Write-Log "INFO: User chose not to take any action on corrupted files."
        foreach ($file in $corruptedFiles) {
            $fileActions[$file] = (Get-String -Key 'status_no_action')
        }
    }

    # Final summary with table
    Write-Host ""
    Write-Host (Get-String -Key 'action_summary')
    Write-Host ""

    $table = $corruptedFiles | ForEach-Object {
        [PSCustomObject]@{
            Status = $fileActions[$_]
            Path = $_
        }
    }

    $table | Format-Table -AutoSize
} else {
    Write-Host (Get-String -Key 'no_corrupted_files_found') -ForegroundColor Green
    Write-Log "INFO: No corrupted files were found."
}

# Display duplicate file summary
if ($config.DuplicateFileCheck.Enabled) {
    Write-Host ""
    Write-Host (Get-String -Key 'duplicate_summary_title')

    if ($duplicateFiles.Keys.Count -gt 0) {
        Write-Host (Get-String -Key 'duplicates_found_message')
        Write-Host ""

        foreach ($hash in $duplicateFiles.Keys) {
            Write-Host "  $((Get-String -Key 'hash_header')): $hash" -ForegroundColor Yellow
            foreach ($file in $duplicateFiles[$hash]) {
                Write-Host "    - $file"
            }
            Write-Host ""
        }
    } else {
        Write-Host (Get-String -Key 'no_duplicates_found') -ForegroundColor Green
    }
}

Write-Host ""
Write-Host (Get-String -Key 'script_finished') -ForegroundColor Cyan<|MERGE_RESOLUTION|>--- conflicted
+++ resolved
@@ -56,7 +56,6 @@
 function Get-DefaultConfig {
     return [PSCustomObject]@{
         FFmpegSettings = @{
-<<<<<<< HEAD
             DownloadUrl = 'https://www.gyan.dev/ffmpeg/builds/ffmpeg-git-full.7z'
             CustomCommand = 'ffmpeg -v error -i "{filePath}" -f null -'
             Examples_CustomCommands = @{
@@ -65,8 +64,7 @@
                 Intel_GPU = 'ffmpeg -hwaccel qsv -i "{filePath}" -f null -'
             }
         }
-        SevenZipUrl = 'https://www.7-zip.org/a/7z2301-extra.zip'
-=======
+        SevenZipUrl = 'https://www.7-zip.org/a/7z2301-extra.zip
             DownloadUrl = "https://www.gyan.dev/ffmpeg/builds/ffmpeg-git-full.7z"
             CustomCommand = "ffmpeg -v error -i \"{filePath}\" -f null -"
             Examples_CustomCommands = @{
@@ -76,7 +74,6 @@
             }
         }
         SevenZipUrl = "https://www.7-zip.org/a/7z2301-extra.zip"
->>>>>>> c7e20eb8
         Performance = @{
             MaxConcurrentJobs = 0 # 0 means auto-detect
         }

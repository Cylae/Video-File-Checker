# Set console encoding to UTF-8 for special characters (emojis)
$OutputEncoding = [System.Text.Encoding]::UTF8
[Console]::OutputEncoding = [System.Text.Encoding]::UTF8

# --- Configuration ---
# Function to load settings from config.json
function Load-Config {
    $configPath = Join-Path -Path $PSScriptRoot -ChildPath "config.json"
    if (Test-Path $configPath) {
        try {
            $config = Get-Content -Path $configPath -Raw | ConvertFrom-Json

            # --- Config Migration/Defaults ---
            # This ensures that if the script is updated but the user has an old config file,
            # the script will not fail and will use default values for new settings.
            if (-not $config.PSObject.Properties.Name.Contains('Performance')) {
                $config | Add-Member -MemberType NoteProperty -Name 'Performance' -Value @{ MaxConcurrentJobs = 0 }
            }
            if (-not $config.Performance.PSObject.Properties.Name.Contains('MaxConcurrentJobs')) {
                $config.Performance | Add-Member -MemberType NoteProperty -Name 'MaxConcurrentJobs' -Value 0
            }
            if (-not $config.PSObject.Properties.Name.Contains('UI')) {
                $config | Add-Member -MemberType NoteProperty -Name 'UI' -Value @{ ShowBanner = $true }
            }
            if (-not $config.UI.PSObject.Properties.Name.Contains('ShowBanner')) {
                $config.UI | Add-Member -MemberType NoteProperty -Name 'ShowBanner' -Value $true
            }
            # --- End Config Migration ---

            # Handle auto-detection of MaxConcurrentJobs
            if ($config.Performance.MaxConcurrentJobs -le 0) {
                # Auto-set: leaves one core free, with a max cap of 8.
                $detectedJobs = [System.Math]::Min([int](((Get-CimInstance Win32_Processor).NumberOfLogicalProcessors) - 1), 8)
                $config.Performance.MaxConcurrentJobs = if ($detectedJobs -lt 1) { 1 } else { $detectedJobs }
            }
            return $config
        } catch {
            Write-Host "Error reading or parsing config.json. $($_.Exception.Message)" -ForegroundColor Red
            # Fallback to default settings if config is corrupted
            return Get-DefaultConfig
        }
    } else {
        # If the file doesn't exist, create it with default values
        Write-Host "config.json not found. Creating a default configuration file." -ForegroundColor Yellow
        $defaultConfig = Get-DefaultConfig
        # Auto-set MaxConcurrentJobs for the default config as well
        $detectedJobs = [System.Math]::Min([int](((Get-CimInstance Win32_Processor).NumberOfLogicalProcessors) - 1), 8)
        $defaultConfig.Performance.MaxConcurrentJobs = if ($detectedJobs -lt 1) { 1 } else { $detectedJobs }

        $defaultConfig | ConvertTo-Json -Depth 5 | Set-Content -Path $configPath -Encoding UTF8
        return $defaultConfig
    }
<<<<<<< HEAD
}

# Function to get the default configuration settings
function Get-DefaultConfig {
    return [PSCustomObject]@{
        FFmpegSettings = @{
            DownloadUrl = 'https://www.gyan.dev/ffmpeg/builds/ffmpeg-git-full.7z'
            CustomCommand = 'ffmpeg -v error -i "{filePath}" -f null -'
            Examples_CustomCommands = @{
                NVIDIA_GPU = 'ffmpeg -hwaccel cuda -i "{filePath}" -f null -'
                AMD_GPU = 'ffmpeg -hwaccel amf -i "{filePath}" -f null -'
                Intel_GPU = 'ffmpeg -hwaccel qsv -i "{filePath}" -f null -'
            }
        }
        SevenZipUrl = 'https://www.7-zip.org/a/7z2301-extra.zip'
        Performance = @{
            MaxConcurrentJobs = 0
        }
        Language = "en"
        CorruptedFileAction = @{
            Action = "Delete"
            MovePath = "_CorruptedFiles"
        }
        DuplicateFileCheck = @{
            Enabled = $false
        }
        VideoExtensions = @(
            ".mkv", ".mp4", ".avi", ".mov",
            ".wmv", ".flv", ".webm"
        )
        UI = @{
            ShowBanner = $true
        }
    }
}

# Load the configuration
$config = Load-Config

# --- Language & Localization ---
# Function to load language strings from a .json file
function Load-Language {
    param($langCode)
    $langFilePath = Join-Path -Path $PSScriptRoot -ChildPath "$langCode.json"
    # Default to English if the specified language file doesn't exist
    if (-not (Test-Path $langFilePath)) {
        Write-Host "Language file '$langCode.json' not found. Falling back to English." -ForegroundColor Yellow
        $langCode = "en"
        $langFilePath = Join-Path -Path $PSScriptRoot -ChildPath "en.json"
    }
    # If even en.json is missing, exit
    if (-not (Test-Path $langFilePath)) {
        Write-Host "FATAL: Default language file 'en.json' is missing. The script cannot continue." -ForegroundColor Red
        Read-Host "Press Enter to exit."
        exit
    }
    try {
        return Get-Content -Path $langFilePath -Raw | ConvertFrom-Json
    } catch {
        Write-Host "FATAL: Error reading or parsing '$($langFilePath)'. $($_.Exception.Message)" -ForegroundColor Red
        Read-Host "Press Enter to exit."
        exit
    }
}

# Load the language strings based on config
$lang = Load-Language -langCode $config.Language

# Function to get a localized string
function Get-String {
    param(
        [Parameter(Mandatory=$true)]
        [string]$Key,
        [object[]]$FormatArgs
    )
    $template = $lang.$Key
    if ($null -ne $template) {
        if ($FormatArgs) {
            return [string]::Format($template, $FormatArgs)
        } else {
            return $template
        }
    } else {
        # Fallback for missing keys
        return "[$Key NOT FOUND]"
    }
}

=======
}

# Function to get the default configuration settings
function Get-DefaultConfig {
    return [PSCustomObject]@{
        FFmpegSettings = @{
            DownloadUrl = 'https://www.gyan.dev/ffmpeg/builds/ffmpeg-git-full.7z'
            CustomCommand = 'ffmpeg -v error -i "{filePath}" -f null -'
            Examples_CustomCommands = @{
                NVIDIA_GPU = 'ffmpeg -hwaccel cuda -i "{filePath}" -f null -'
                AMD_GPU = 'ffmpeg -hwaccel amf -i "{filePath}" -f null -'
                Intel_GPU = 'ffmpeg -hwaccel qsv -i "{filePath}" -f null -'
            }
        }
        SevenZipUrl = 'https://www.7-zip.org/a/7z2301-extra.zip
            DownloadUrl = "https://www.gyan.dev/ffmpeg/builds/ffmpeg-git-full.7z"
            CustomCommand = "ffmpeg -v error -i \"{filePath}\" -f null -"
            Examples_CustomCommands = @{
                NVIDIA_GPU = "ffmpeg -hwaccel cuda -i \"{filePath}\" -f null -"
                AMD_GPU = "ffmpeg -hwaccel amf -i \"{filePath}\" -f null -"
                Intel_GPU = "ffmpeg -hwaccel qsv -i \"{filePath}\" -f null -"
            }
        }
        SevenZipUrl = "https://www.7-zip.org/a/7z2301-extra.zip"
        Performance = @{
            MaxConcurrentJobs = 0 # 0 means auto-detect
        }
        Language = "en"
        CorruptedFileAction = @{
            Action = "Delete" # "Delete" or "Move"
            MovePath = "_CorruptedFiles"
        }
        DuplicateFileCheck = @{
            Enabled = $false
        }
        VideoExtensions = @(
            ".mkv", ".mp4", ".avi", ".mov",
            ".wmv", ".flv", ".webm"
        )
        UI = @{
            ShowBanner = $true
        }
    }
}

# Load the configuration
$config = Load-Config

# --- Language & Localization ---
# Function to load language strings from a .json file
function Load-Language {
    param($langCode)
    $langFilePath = Join-Path -Path $PSScriptRoot -ChildPath "$langCode.json"
    # Default to English if the specified language file doesn't exist
    if (-not (Test-Path $langFilePath)) {
        Write-Host "Language file '$langCode.json' not found. Falling back to English." -ForegroundColor Yellow
        $langCode = "en"
        $langFilePath = Join-Path -Path $PSScriptRoot -ChildPath "en.json"
    }
    # If even en.json is missing, exit
    if (-not (Test-Path $langFilePath)) {
        Write-Host "FATAL: Default language file 'en.json' is missing. The script cannot continue." -ForegroundColor Red
        Read-Host "Press Enter to exit."
        exit
    }
    try {
        return Get-Content -Path $langFilePath -Raw | ConvertFrom-Json
    } catch {
        Write-Host "FATAL: Error reading or parsing '$($langFilePath)'. $($_.Exception.Message)" -ForegroundColor Red
        Read-Host "Press Enter to exit."
        exit
    }
}

# Load the language strings based on config
$lang = Load-Language -langCode $config.Language

# Function to get a localized string
function Get-String {
    param(
        [Parameter(Mandatory=$true)]
        [string]$Key,
        [object[]]$FormatArgs
    )
    $template = $lang.$Key
    if ($null -ne $template) {
        if ($FormatArgs) {
            return [string]::Format($template, $FormatArgs)
        } else {
            return $template
        }
    } else {
        # Fallback for missing keys
        return "[$Key NOT FOUND]"
    }
}

>>>>>>> 816f4dfa
# --- Global Variables ---
$corruptedFiles = @()
$deletedFiles = @()
$movedFiles = @()
$duplicateFiles = @{}
$logBuffer = [System.Collections.Generic.List[string]]::new()

# --- Functions ---

# Function to show the script banner
function Show-Banner {
    if ($config.UI.ShowBanner) {
        $bannerInfo = @{
            Name = "Video File Integrity Checker"
            Version = "2.0"
            ReleaseDate = "2023-10-27"
            Link = "https://github.com/your-username/your-repo"
        }
        Write-Host "================================================================"
        Write-Host ((Get-String -Key 'banner_name' -FormatArgs $bannerInfo.Name))
        Write-Host ((Get-String -Key 'banner_version' -FormatArgs $bannerInfo.Version))
        Write-Host ((Get-String -Key 'banner_release_date' -FormatArgs $bannerInfo.ReleaseDate))
        Write-Host ((Get-String -Key 'banner_link' -FormatArgs $bannerInfo.Link))
        Write-Host "================================================================"
        Write-Host ""
    }
}

# Function to find duplicate files based on their hash
function Find-DuplicateFiles {
    param(
        [Parameter(Mandatory=$true)]
        [System.Array]$Files
    )
    Write-Host (Get-String -Key 'starting_duplicate_check') -ForegroundColor Cyan
    $hashes = @{}
    $checkedCount = 0
    $totalCount = $Files.Count

    foreach ($file in $Files) {
        $checkedCount++
        Write-Progress -Activity (Get-String -Key 'starting_duplicate_check') -Status ("{0} / {1}" -f $checkedCount, $totalCount) -PercentComplete (($checkedCount / $totalCount) * 100)

        try {
            $hash = (Get-FileHash -Path $file.FullName -Algorithm SHA256 -ErrorAction Stop).Hash
            if ($hashes.ContainsKey($hash)) {
                $hashes[$hash] += $file.FullName
            } else {
                $hashes[$hash] = @($file.FullName)
            }
        } catch {
            Write-Host "`nWarning: Could not calculate hash for '$($file.FullName)'. Error: $($_.Exception.Message)" -ForegroundColor Yellow
            Write-Log "WARN: Could not calculate hash for '$($file.FullName)'. Error: $($_.Exception.Message)"
        }
    }
    Write-Progress -Activity (Get-String -Key 'starting_duplicate_check') -Completed

    # Filter for actual duplicates (more than one file per hash)
    $duplicateSets = $hashes.GetEnumerator() | Where-Object { $_.Value.Count -gt 1 }

    # Store duplicates in the global variable for reporting
    if ($duplicateSets) {
        foreach ($set in $duplicateSets) {
            $script:duplicateFiles[$set.Name] = $set.Value
        }
    }

    Write-Host (Get-String -Key 'duplicate_check_complete' -FormatArgs $script:duplicateFiles.Keys.Count) -ForegroundColor Green
    Write-Host ""
}

# Function to write logs to a file (stores in memory first)
function Write-Log {
    param(
        [Parameter(Mandatory=$true)]
        [string]$Message
    )
    $timestamp = Get-Date -Format "yyyy-MM-dd HH:mm:ss"
    $logBuffer.Add("[$timestamp] $Message")
}

# Function to write all logs from the buffer to the file
function Write-AllLogs {
    $logFilePath = Join-Path -Path $PSScriptRoot -ChildPath "script_log.txt"
    # Overwrite the file with the full buffer content
    Set-Content -Path $logFilePath -Value ($logBuffer -join "`n") -Encoding UTF8
}

# Function to check if FFmpeg is installed
function Test-FFmpeg {
    Write-Host (Get-String -Key 'checking_ffmpeg')
    try {
        # Attempts to find the 'ffmpeg' command
        Get-Command ffmpeg.exe -ErrorAction Stop | Out-Null
        Write-Host (Get-String -Key 'ffmpeg_installed') -ForegroundColor Green
        return $true
    } catch {
        Write-Host (Get-String -Key 'ffmpeg_not_found') -ForegroundColor Yellow
        return $false
    }
}

# Function to install and configure FFmpeg
function Install-FFmpeg {
    Write-Host ""
    if (Test-UserConfirmation -Prompt (Get-String -Key 'prompt_install_ffmpeg')) {
        Write-Log "INFO: User agreed to install FFmpeg."
        Write-Host (Get-String -Key 'starting_ffmpeg_install') -ForegroundColor Cyan

        try {
            $downloadUrl = $config.FFmpegSettings.DownloadUrl
            $tempDir = Join-Path -Path $env:TEMP -ChildPath "ffmpeg_install"
            $zipFile = Join-Path -Path $tempDir -ChildPath "ffmpeg.7z"

            # --- Check and install 7-Zip if necessary ---
            $sevenZipExePath = $null
            try {
                $sevenZipExePath = (Get-Command 7z.exe -ErrorAction Stop).Path
                Write-Log "INFO: 7-Zip is already installed. Using the existing version."
            } catch {
                Write-Host (Get-String -Key '7zip_not_found') -ForegroundColor Yellow
                if (Test-UserConfirmation -Prompt (Get-String -Key 'prompt_install_7zip')) {
                    Write-Log "INFO: User agreed to install portable 7-Zip."
                    $sevenZipDownloadUrl = $config.SevenZipUrl
                    $sevenZipZipFile = Join-Path -Path $tempDir -ChildPath "7z.zip"

                    Write-Host (Get-String -Key 'downloading_7zip')
                    Invoke-WebRequest -Uri $sevenZipDownloadUrl -OutFile $sevenZipZipFile -ErrorAction Stop

                    # Use PowerShell's built-in Expand-Archive for .zip files.
                    Expand-Archive -Path $sevenZipZipFile -DestinationPath $tempDir -Force

                    # Search for the 7-Zip standalone executable ('7za.exe') in the extracted files.
                    $sevenZipExePath = (Get-ChildItem -Path $tempDir -Recurse -Filter "7za.exe").FullName | Select-Object -First 1

                    if (-not ($sevenZipExePath -and (Test-Path $sevenZipExePath))) {
                        throw (Get-String -Key '7zip_exe_not_found')
                    }
                } else {
                    Write-Host (Get-String -Key 'installation_cancelled') -ForegroundColor Yellow
                    return $false
                }
            }

            # Create the temporary folder
            if (-not (Test-Path $tempDir)) {
                New-Item -Path $tempDir -ItemType Directory -ErrorAction Stop | Out-Null
            }

            Write-Host (Get-String -Key 'downloading_ffmpeg' -FormatArgs $downloadUrl)
            Invoke-WebRequest -Uri $downloadUrl -OutFile $zipFile -ErrorAction Stop

            Write-Host (Get-String -Key 'extracting_ffmpeg')
            & $sevenZipExePath x "$zipFile" "-o$tempDir" -y | Out-Null

            # Find the 'bin' folder after extraction
            $extractedDir = Get-ChildItem -Path $tempDir -Directory | Where-Object { $_.Name -like "ffmpeg*" }
            $binPath = Join-Path -Path $extractedDir.FullName -ChildPath "bin"

            if (Test-Path $binPath) {
                Write-Host (Get-String -Key 'updating_path')
                # Get the current value of the user's PATH variable
                $currentPath = [Environment]::GetEnvironmentVariable('Path', 'User')
                # Check if the path is not already present to avoid duplicates
                if ($currentPath -notlike "*$binPath*") {
                    $newPath = "$binPath;$currentPath"
                    [Environment]::SetEnvironmentVariable('Path', $newPath, 'User')
                    Write-Host (Get-String -Key 'installation_complete') -ForegroundColor Green
                    Write-Host (Get-String -Key 'restart_powershell') -ForegroundColor Yellow
                    Write-Log "SUCCESS: FFmpeg was installed and the PATH was updated."
                } else {
                    Write-Host (Get-String -Key 'ffmpeg_path_already_in_path') -ForegroundColor Yellow
                }
            } else {
                Write-Host (Get-String -Key 'error_bin_folder_not_found') -ForegroundColor Red
                Write-Log "ERROR: Installation failed. The 'bin' folder was not found."
                exit
            }
            return $true
        } catch {
            Write-Host (Get-String -Key 'error_ffmpeg_install' -FormatArgs $_.Exception.Message) -ForegroundColor Red
            Write-Log "ERROR: FFmpeg installation failed. $($_.Exception.Message)"
            return $false
        }
    } else {
        Write-Host (Get-String -Key 'ffmpeg_install_cancelled') -ForegroundColor Yellow
        Write-Log "INFO: Installation cancelled. The script has ended."
        return $false
    }
}

# Function to truncate a path if it's too long
function Truncate-Path {
    param(
        [Parameter(Mandatory=$true)]
        [string]$Path,
        [int]$MaxLength
    )

    if ($Path.Length -gt $MaxLength) {
        $startLength = [int]($MaxLength / 2) - 2 # Start size, -2 for the ...
        $endLength = $MaxLength - $startLength - 3 # End size, -3 for the ... and the space

        $start = $Path.Substring(0, $startLength)
        $end = $Path.Substring($Path.Length - $endLength)

        return "$start...$end"
    }

    return $Path
}

# Function to get a confirmation from the user (Y/N)
function Test-UserConfirmation {
    param(
        [Parameter(Mandatory=$true)]
        [string]$Prompt
    )
    while ($true) {
        $choice = Read-Host -Prompt $Prompt
        if ($choice -match '^(y|o|yes|oui)$') {
            return $true
        }
        if ($choice -match '^(n|no|non)$') {
            return $false
        }
        Write-Host (Get-String -Key 'invalid_input_yn') -ForegroundColor Yellow
    }
}

# Function to open a folder selection window
function Select-Folder {
    # Load the System.Windows.Forms assembly to use the dialog box
    Add-Type -AssemblyName System.Windows.Forms

    $dialog = New-Object System.Windows.Forms.FolderBrowserDialog
    $dialog.Description = (Get-String -Key 'select_folder_title')
    $dialog.ShowNewFolderButton = $true

    $result = $dialog.ShowDialog()

    if ($result -eq [System.Windows.Forms.DialogResult]::OK) {
        return $dialog.SelectedPath
    } else {
        return $null
    }
}

# --- Main Script ---

# --- Interruption handling block (Ctrl+C) and global error handler ---
trap {
    # This block runs if the user presses Ctrl+C or an error occurs
    Write-Host "`n$((Get-String -Key 'stopping_tasks'))" -ForegroundColor Red
    $jobs | Stop-Job -Force -ErrorAction SilentlyContinue
    $jobs | Wait-Job | Out-Null
    $jobs | Remove-Job
    Write-AllLogs
    # Restore default console colors
    $host.ui.rawui.backgroundcolor = "Black"
    $host.ui.rawui.foregroundcolor = "White"
    Write-Host (Get-String -Key 'tasks_stopped') -ForegroundColor Cyan
    exit
}
# --- End of interruption and error handling block ---

# --- Main Script ---
Show-Banner

# Step 0: Check for existing FFmpeg processes
Write-Host (Get-String -Key 'checking_ffmpeg_processes') -ForegroundColor White
$ffmpegProcesses = Get-Process -Name "ffmpeg" -ErrorAction SilentlyContinue
if ($ffmpegProcesses) {
    Write-Host (Get-String -Key 'ffmpeg_processes_found' -FormatArgs $ffmpegProcesses.Count) -ForegroundColor Yellow
    if (Test-UserConfirmation -Prompt (Get-String -Key 'prompt_stop_processes')) {
        Write-Host (Get-String -Key 'stopping_ffmpeg_processes') -ForegroundColor Cyan
        Stop-Process -Name "ffmpeg" -Force -ErrorAction SilentlyContinue
        Write-Host (Get-String -Key 'processes_stopped') -ForegroundColor Green
        Write-Log "INFO: User chose to stop running FFmpeg processes."
    } else {
        Write-Host (Get-String -Key 'manual_close_ffmpeg') -ForegroundColor Red
        Write-Host (Get-String -Key 'press_any_key_to_exit')
        Write-Log "INFO: User chose not to stop processes. Exiting script."
        Read-Host -Prompt (Get-String -Key 'press_any_key_to_exit')
        exit
    }
} else {
    Write-Host (Get-String -Key 'no_ffmpeg_processes_found') -ForegroundColor Green
}
Write-Host ""


# Step 1: Check and install FFmpeg if necessary
if (-not (Test-FFmpeg)) {
    if (-not (Install-FFmpeg)) {
        exit
    }
}
Write-Host ""

# Step 2: Ask the user for the path via a selection window
Write-Host (Get-String -Key 'folder_select_window_prompt')
$folderPath = Select-Folder
Write-Host ("{0} {1}" -f (Get-String -Key 'selected_folder'), $folderPath)

# Check if a path was selected
if ([string]::IsNullOrEmpty($folderPath)) {
    Write-Host (Get-String -Key 'selection_cancelled') -ForegroundColor Yellow
    Write-Log "INFO: User cancelled the selection. The script has ended."
    exit
}

# Check if the path exists (less likely with the dialog box)
if (-not (Test-Path -Path $folderPath)) {
    Write-Host (Get-String -Key 'error_path_not_exist' -FormatArgs $folderPath) -ForegroundColor Red
    Write-Log "ERROR: The path '$folderPath' does not exist."
    exit
}

# Step 3: Get the list of video files
$videoFiles = Get-ChildItem -Path $folderPath -File -Recurse | Where-Object {
    $_.Extension -in $config.VideoExtensions
}

Write-Log "INFO: $($videoFiles.Count) video files were detected for analysis."

if ($videoFiles.Count -eq 0) {
    Write-Host (Get-String -Key 'no_video_files_found') -ForegroundColor Yellow
    Write-Log "INFO: No video files found. The script has ended."
    exit
}

# Step 3.5: Optional - Find duplicate files
if ($config.DuplicateFileCheck.Enabled) {
    Find-DuplicateFiles -Files $videoFiles
}

# Step 4: Parallel analysis with dynamic CPU usage control and enhanced UI
Clear-Host # Clear the window for a clean start
Write-Host (Get-String -Key 'analysis_in_progress')
Write-Log "INFO: Starting parallel analysis via jobs."

# Set console colors for a better visual experience
$host.ui.rawui.backgroundcolor = "DarkBlue"
$host.ui.rawui.foregroundcolor = "White"
Clear-Host

# Get the maximum number of concurrent jobs from the config
$maxConcurrentJobs = $config.Performance.MaxConcurrentJobs

# Array to store ongoing jobs and recently completed files
$jobs = @()
$recentlyAnalyzedFiles = [System.Collections.Generic.Queue[object]]::new(10)
$jobsCompleted = 0
$filesToAnalyze = [System.Collections.Generic.Queue[object]]$videoFiles
$totalFiles = $videoFiles.Count
$consoleWidth = $Host.UI.RawUI.WindowSize.Width
$progressLine = 2
$headerLine = 0
$listStartLine = 4
$listCount = 10
$spinner = @('|', '/', '-', '\')
$spinnerIndex = 0

# Initial UI setup
Write-Host (Get-String -Key 'analyzing_files' -FormatArgs $totalFiles)
Write-Host ""
Write-Host "------------------------------------------------"
Write-Host (Get-String -Key 'recently_analyzed_files')

# Main loop
while ($jobsCompleted -lt $totalFiles) {
    # --- Graceful cancellation ---
    if ($Host.UI.RawUI.KeyAvailable -and ($Host.UI.RawUI.ReadKey("NoEcho,IncludeKeyDown").Character -eq 'q')) {
        Write-Host "`n$((Get-String -Key 'q_pressed_to_cancel'))" -ForegroundColor Yellow
        break
    }

    # Start new jobs if the number of running jobs is less than the maximum
    while (($jobs | Where-Object { $_.State -eq 'Running' }).Count -lt $maxConcurrentJobs -and $filesToAnalyze.Count -gt 0) {
        $file = $filesToAnalyze.Dequeue()
        $jobs += Start-Job -ScriptBlock {
            param($filePath, $ffmpegCommand)

            # Build the command by replacing the placeholder
            $commandToRun = $ffmpegCommand.Replace("{filePath}", $filePath)

            # Start the check with FFmpeg
            # We use Invoke-Expression to handle complex commands with arguments
            $result = Invoke-Expression -Command "$commandToRun 2>&1"
            $isCorrupted = (-not [string]::IsNullOrWhiteSpace($result))

            # Return the results
            [PSCustomObject]@{
                FullName = $filePath
                IsCorrupted = $isCorrupted
                FFmpegOutput = $result
            }
        } -ArgumentList @($file.FullName, $config.FFmpegSettings.CustomCommand)
    }

    # Check for completed jobs
    $completedJobs = $jobs | Where-Object { $_.State -eq 'Completed' }

    if ($completedJobs) {
        foreach ($job in $completedJobs) {
            $jobsCompleted++

            $result = Receive-Job -Job $job -Keep

            # Add result to the recent files queue, keeping the size capped
            if ($recentlyAnalyzedFiles.Count -ge $listCount) {
                $recentlyAnalyzedFiles.Dequeue()
            }
            $recentlyAnalyzedFiles.Enqueue($result)

            # Write to log
            if ($result.IsCorrupted) {
                $corruptedFiles += $result.FullName
                Write-Log "CORRUPTED: The file '$($result.FullName)' appears to be corrupted. Error: $($result.FFmpegOutput)"
            }
            else {
                Write-Log "OK: The file '$($result.FullName)' is valid."
            }
        }

        # Remove the completed jobs from the main list and clean them up from memory
        $jobs = $jobs | Where-Object { $_.State -ne 'Completed' }
        $completedJobs | Remove-Job
    }

    # --- UI Refresh Section without flickering ---
    # Update console width for responsive UI
    $consoleWidth = $Host.UI.RawUI.WindowSize.Width

    # Update progress bar
    $progressPercentage = ($jobsCompleted / $totalFiles) * 100
    $progressText = (Get-String -Key 'progress_text' -FormatArgs ([math]::Round($progressPercentage, 2)), $jobsCompleted, $totalFiles)

    # Update spinner
    $spinnerIndex = ($spinnerIndex + 1) % $spinner.Count
    $spinnerChar = $spinner[$spinnerIndex]

    [System.Console]::SetCursorPosition(0, $progressLine)
    [System.Console]::Write($progressText + $spinnerChar + (" " * ($consoleWidth - $progressText.Length - 1)))

    # Update the list of recently analyzed files
    $i = 0
    $recentlyAnalyzedFiles | ForEach-Object {
        $statusText = if ($_.IsCorrupted) { (Get-String -Key 'status_corrupted') } else { (Get-String -Key 'status_not_corrupted') }
        $foregroundColor = if ($_.IsCorrupted) { "Red" } else { "Green" }

        $truncatedPath = Truncate-Path -Path $_.FullName -MaxLength ($consoleWidth - ($statusText.Length + 2))
        $output = "$statusText $truncatedPath"

        [System.Console]::SetCursorPosition(0, $listStartLine + $i)
        $host.ui.rawui.foregroundcolor = $foregroundColor
        [System.Console]::Write($output + (" " * ($consoleWidth - $output.Length)))
        $i++
    }
    # Restore default color for other text
    $host.ui.rawui.foregroundcolor = "White"
    # --- End UI Refresh Section ---

    # Short pause to avoid overwhelming the processor
    Start-Sleep -Milliseconds 100
}

# Clean up jobs after execution
Remove-Job -Job $jobs

# Write all logs from buffer to file
Write-AllLogs

# Restore default console colors
$host.ui.rawui.backgroundcolor = "Black"
$host.ui.rawui.foregroundcolor = "White"
Clear-Host

# Step 5: Final summary and interactive actions
Write-Host ""
Write-Host (Get-String -Key 'analysis_summary')
Write-Host ("{0} {1}" -f (Get-String -Key 'files_analyzed'), $totalFiles)
Write-Host ("{0} {1}" -f (Get-String -Key 'corrupted_files_detected'), $corruptedFiles.Count)

# Interactive actions for corrupted files
if ($corruptedFiles.Count -gt 0) {
    Write-Host ""
    Write-Host (Get-String -Key 'list_of_corrupted_files') -ForegroundColor Red
    $corruptedFiles | ForEach-Object { Write-Host " - $_" }

    Write-Host ""
    $action = $config.CorruptedFileAction.Action
    $confirmationPrompt = ""
    if ($action -eq "Delete") {
        $confirmationPrompt = (Get-String -Key 'prompt_delete_files' -FormatArgs $corruptedFiles.Count)
        Write-Host (Get-String -Key 'warning_irreversible') -ForegroundColor Yellow
    } elseif ($action -eq "Move") {
        $movePath = $config.CorruptedFileAction.MovePath
        # Ensure the move path is absolute
        if (-not ([System.IO.Path]::IsPathRooted($movePath))) {
            $movePath = Join-Path -Path $PSScriptRoot -ChildPath $movePath
        }
        $confirmationPrompt = (Get-String -Key 'prompt_move_files' -FormatArgs $corruptedFiles.Count, $movePath)
        Write-Host (Get-String -Key 'action_move') -ForegroundColor Cyan
    }

    $fileActions = @{}
    if ($confirmationPrompt -and (Test-UserConfirmation -Prompt $confirmationPrompt)) {
        # Create quarantine directory if it doesn't exist
        if ($action -eq "Move") {
            $movePath = $config.CorruptedFileAction.MovePath
            if (-not ([System.IO.Path]::IsPathRooted($movePath))) {
                $movePath = Join-Path -Path $PSScriptRoot -ChildPath $movePath
            }
            if (-not (Test-Path -Path $movePath)) {
                New-Item -Path $movePath -ItemType Directory -Force | Out-Null
            }
        }

        foreach ($file in $corruptedFiles) {
            try {
                if ($action -eq "Delete") {
                    Write-Host (Get-String -Key 'deleting_file' -FormatArgs $file) -ForegroundColor Cyan
                    Remove-Item -Path $file -Recurse -Force -ErrorAction Stop
                    $deletedFiles += $file
                    $fileActions[$file] = (Get-String -Key 'status_deleted')
                    Write-Log "SUCCESS: '$file' was permanently deleted."
                } elseif ($action -eq "Move") {
                    $fileName = Split-Path -Path $file -Leaf
                    $destination = Join-Path -Path $movePath -ChildPath $fileName
                    Write-Host (Get-String -Key 'moving_file' -FormatArgs $file, $destination) -ForegroundColor Cyan
                    Move-Item -Path $file -Destination $destination -Force -ErrorAction Stop
                    $movedFiles += $file
                    $fileActions[$file] = (Get-String -Key 'status_moved')
                    Write-Log "SUCCESS: '$file' was moved to '$destination'."
                }
            } catch {
                $errorMessage = (Get-String -Key 'error_actioning_file' -FormatArgs $action.ToLower(), $file, $_.Exception.Message)
                $fileActions[$file] = (Get-String -Key 'status_failed_to_action' -FormatArgs $action)
                Write-Host $errorMessage -ForegroundColor Red
                Write-Log "ERROR: $errorMessage"
            }
        }
        Write-Log "INFO: User chose to $action files. Summary: $($deletedFiles.Count + $movedFiles.Count) of $($corruptedFiles.Count) corrupted files were actioned."

    } else {
        Write-Host (Get-String -Key 'action_cancelled') -ForegroundColor Cyan
        Write-Log "INFO: User chose not to take any action on corrupted files."
        foreach ($file in $corruptedFiles) {
            $fileActions[$file] = (Get-String -Key 'status_no_action')
        }
    }

    # Final summary with table
    Write-Host ""
    Write-Host (Get-String -Key 'action_summary')
    Write-Host ""

    $table = $corruptedFiles | ForEach-Object {
        [PSCustomObject]@{
            Status = $fileActions[$_]
            Path = $_
        }
    }

    $table | Format-Table -AutoSize
} else {
    Write-Host (Get-String -Key 'no_corrupted_files_found') -ForegroundColor Green
    Write-Log "INFO: No corrupted files were found."
}

# Display duplicate file summary
if ($config.DuplicateFileCheck.Enabled) {
    Write-Host ""
    Write-Host (Get-String -Key 'duplicate_summary_title')

    if ($duplicateFiles.Keys.Count -gt 0) {
        Write-Host (Get-String -Key 'duplicates_found_message')
        Write-Host ""

        foreach ($hash in $duplicateFiles.Keys) {
            Write-Host "  $((Get-String -Key 'hash_header')): $hash" -ForegroundColor Yellow
            foreach ($file in $duplicateFiles[$hash]) {
                Write-Host "    - $file"
            }
            Write-Host ""
        }
    } else {
        Write-Host (Get-String -Key 'no_duplicates_found') -ForegroundColor Green
    }
}

Write-Host ""
Write-Host (Get-String -Key 'script_finished') -ForegroundColor Cyan<|MERGE_RESOLUTION|>--- conflicted
+++ resolved
@@ -50,9 +50,6 @@
         $defaultConfig | ConvertTo-Json -Depth 5 | Set-Content -Path $configPath -Encoding UTF8
         return $defaultConfig
     }
-<<<<<<< HEAD
-}
-
 # Function to get the default configuration settings
 function Get-DefaultConfig {
     return [PSCustomObject]@{
@@ -65,13 +62,22 @@
                 Intel_GPU = 'ffmpeg -hwaccel qsv -i "{filePath}" -f null -'
             }
         }
-        SevenZipUrl = 'https://www.7-zip.org/a/7z2301-extra.zip'
+        SevenZipUrl = 'https://www.7-zip.org/a/7z2301-extra.zip
+            DownloadUrl = "https://www.gyan.dev/ffmpeg/builds/ffmpeg-git-full.7z"
+            CustomCommand = "ffmpeg -v error -i \"{filePath}\" -f null -"
+            Examples_CustomCommands = @{
+                NVIDIA_GPU = "ffmpeg -hwaccel cuda -i \"{filePath}\" -f null -"
+                AMD_GPU = "ffmpeg -hwaccel amf -i \"{filePath}\" -f null -"
+                Intel_GPU = "ffmpeg -hwaccel qsv -i \"{filePath}\" -f null -"
+            }
+        }
+        SevenZipUrl = "https://www.7-zip.org/a/7z2301-extra.zip"
         Performance = @{
-            MaxConcurrentJobs = 0
+            MaxConcurrentJobs = 0 # 0 means auto-detect
         }
         Language = "en"
         CorruptedFileAction = @{
-            Action = "Delete"
+            Action = "Delete" # "Delete" or "Move"
             MovePath = "_CorruptedFiles"
         }
         DuplicateFileCheck = @{
@@ -138,106 +144,6 @@
         return "[$Key NOT FOUND]"
     }
 }
-
-=======
-}
-
-# Function to get the default configuration settings
-function Get-DefaultConfig {
-    return [PSCustomObject]@{
-        FFmpegSettings = @{
-            DownloadUrl = 'https://www.gyan.dev/ffmpeg/builds/ffmpeg-git-full.7z'
-            CustomCommand = 'ffmpeg -v error -i "{filePath}" -f null -'
-            Examples_CustomCommands = @{
-                NVIDIA_GPU = 'ffmpeg -hwaccel cuda -i "{filePath}" -f null -'
-                AMD_GPU = 'ffmpeg -hwaccel amf -i "{filePath}" -f null -'
-                Intel_GPU = 'ffmpeg -hwaccel qsv -i "{filePath}" -f null -'
-            }
-        }
-        SevenZipUrl = 'https://www.7-zip.org/a/7z2301-extra.zip
-            DownloadUrl = "https://www.gyan.dev/ffmpeg/builds/ffmpeg-git-full.7z"
-            CustomCommand = "ffmpeg -v error -i \"{filePath}\" -f null -"
-            Examples_CustomCommands = @{
-                NVIDIA_GPU = "ffmpeg -hwaccel cuda -i \"{filePath}\" -f null -"
-                AMD_GPU = "ffmpeg -hwaccel amf -i \"{filePath}\" -f null -"
-                Intel_GPU = "ffmpeg -hwaccel qsv -i \"{filePath}\" -f null -"
-            }
-        }
-        SevenZipUrl = "https://www.7-zip.org/a/7z2301-extra.zip"
-        Performance = @{
-            MaxConcurrentJobs = 0 # 0 means auto-detect
-        }
-        Language = "en"
-        CorruptedFileAction = @{
-            Action = "Delete" # "Delete" or "Move"
-            MovePath = "_CorruptedFiles"
-        }
-        DuplicateFileCheck = @{
-            Enabled = $false
-        }
-        VideoExtensions = @(
-            ".mkv", ".mp4", ".avi", ".mov",
-            ".wmv", ".flv", ".webm"
-        )
-        UI = @{
-            ShowBanner = $true
-        }
-    }
-}
-
-# Load the configuration
-$config = Load-Config
-
-# --- Language & Localization ---
-# Function to load language strings from a .json file
-function Load-Language {
-    param($langCode)
-    $langFilePath = Join-Path -Path $PSScriptRoot -ChildPath "$langCode.json"
-    # Default to English if the specified language file doesn't exist
-    if (-not (Test-Path $langFilePath)) {
-        Write-Host "Language file '$langCode.json' not found. Falling back to English." -ForegroundColor Yellow
-        $langCode = "en"
-        $langFilePath = Join-Path -Path $PSScriptRoot -ChildPath "en.json"
-    }
-    # If even en.json is missing, exit
-    if (-not (Test-Path $langFilePath)) {
-        Write-Host "FATAL: Default language file 'en.json' is missing. The script cannot continue." -ForegroundColor Red
-        Read-Host "Press Enter to exit."
-        exit
-    }
-    try {
-        return Get-Content -Path $langFilePath -Raw | ConvertFrom-Json
-    } catch {
-        Write-Host "FATAL: Error reading or parsing '$($langFilePath)'. $($_.Exception.Message)" -ForegroundColor Red
-        Read-Host "Press Enter to exit."
-        exit
-    }
-}
-
-# Load the language strings based on config
-$lang = Load-Language -langCode $config.Language
-
-# Function to get a localized string
-function Get-String {
-    param(
-        [Parameter(Mandatory=$true)]
-        [string]$Key,
-        [object[]]$FormatArgs
-    )
-    $template = $lang.$Key
-    if ($null -ne $template) {
-        if ($FormatArgs) {
-            return [string]::Format($template, $FormatArgs)
-        } else {
-            return $template
-        }
-    } else {
-        # Fallback for missing keys
-        return "[$Key NOT FOUND]"
-    }
-}
-
->>>>>>> 816f4dfa
 # --- Global Variables ---
 $corruptedFiles = @()
 $deletedFiles = @()
